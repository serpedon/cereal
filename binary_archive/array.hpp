#ifndef CEREAL_BINARY_ARCHIVE_ARRAY_HPP_
#define CEREAL_BINARY_ARCHIVE_ARRAY_HPP_

#include <cereal/binary_archive/binary_archive.hpp>
#include <array>

namespace cereal
{
  //! Saving for std::array primitive types to binary
  template <class T, size_t N>
  typename std::enable_if<std::is_arithmetic<T>::value, void>::type
  save( BinaryOutputArchive & ar, std::array<T, N> const & array )
  {
    ar.save_binary( array.data(), N * sizeof(T) );
  }

  //! Loading for std::array primitive types to binary
  template <class T, size_t N>
  typename std::enable_if<std::is_arithmetic<T>::value, void>::type
  load( BinaryInputArchive & ar, std::array<T, N> & array )
  {
    ar.load_binary( array.data(), N * sizeof(T) );
  }

  //! Saving for std::array all other types to binary
  template <class T, size_t N>
  typename std::enable_if<!std::is_arithmetic<T>::value, void>::type
  save( BinaryOutputArchive & ar, std::array<T, N> const & array )
  {
    for( auto const & i : array )
      ar & i;
  }

<<<<<<< HEAD
  //! Saving for non-const std::array all other types to binary
  template <class T, size_t N>
  typename std::enable_if<!std::is_arithmetic<T>::value, void>::type
  save( BinaryOutputArchive & ar, std::array<T, N> & array )
  {
    for( auto & i : array )
      ar & i;
  }

  //! Loading for std::array all other types from binary
=======
  //! Loading for std::array all other types to binary
>>>>>>> 3785c759
  template <class T, size_t N>
  typename std::enable_if<!std::is_arithmetic<T>::value, void>::type
  load( BinaryInputArchive & ar, std::array<T, N> & array )
  {
    for( auto & i : array )
      ar & i;
  }
} // namespace cereal

#endif // CEREAL_BINARY_ARCHIVE_ARRAY_HPP_<|MERGE_RESOLUTION|>--- conflicted
+++ resolved
@@ -31,20 +31,7 @@
       ar & i;
   }
 
-<<<<<<< HEAD
-  //! Saving for non-const std::array all other types to binary
-  template <class T, size_t N>
-  typename std::enable_if<!std::is_arithmetic<T>::value, void>::type
-  save( BinaryOutputArchive & ar, std::array<T, N> & array )
-  {
-    for( auto & i : array )
-      ar & i;
-  }
-
-  //! Loading for std::array all other types from binary
-=======
   //! Loading for std::array all other types to binary
->>>>>>> 3785c759
   template <class T, size_t N>
   typename std::enable_if<!std::is_arithmetic<T>::value, void>::type
   load( BinaryInputArchive & ar, std::array<T, N> & array )
